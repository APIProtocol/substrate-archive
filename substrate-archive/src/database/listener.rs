// Copyright 2018-2019 Parity Technologies (UK) Ltd.
// This file is part of substrate-archive.

// substrate-archive is free software: you can redistribute it and/or modify
// it under the terms of the GNU General Public License as published by
// the Free Software Foundation, either version 3 of the License, or
// (at your option) any later version.

// substrate-archive is distributed in the hope that it will be useful,
// but WITHOUT ANY WARRANTY; without even the implied warranty of
// MERCHANTABILITY or FITNESS FOR A PARTICULAR PURPOSE.  See the
// GNU General Public License for more details.

// You should have received a copy of the GNU General Public License
// along with substrate-archive.  If not, see <http://www.gnu.org/licenses/>.

//! A PostgreSQL Listener
//! Listens to the specified channels,
//! and executes each tasks in each queue on each
//! listen wakeup.

use std::pin::Pin;
use std::time::Duration;

use futures::{Future, FutureExt, StreamExt};
use serde::{Deserialize, Serialize};
use serde_aux::prelude::*;
use sqlx::{
	postgres::{PgConnection, PgListener, PgNotification},
	prelude::*,
};

use substrate_archive_common::Result;

/// A notification from Postgres about a new row
#[derive(PartialEq, Debug, Deserialize)]
pub struct Notif {
	pub table: Table,
	pub action: Action,
	#[serde(deserialize_with = "deserialize_number_from_string")]
	pub id: i32,
}

#[derive(PartialEq, Debug, Deserialize)]
pub enum Table {
	#[serde(rename = "blocks")]
	Blocks,
	#[serde(rename = "storage")]
	Storage,
}

#[derive(PartialEq, Debug, Deserialize)]
pub enum Action {
	#[serde(rename = "INSERT")]
	Insert,
	#[serde(rename = "UPDATE")]
	Update,
	#[serde(rename = "DELETE")]
	Delete,
}

pub enum Channel {
	/// Listen on the blocks table for new INSERTS
	Blocks,
}

impl From<&Channel> for String {
	fn from(chan: &Channel) -> String {
		match chan {
			Channel::Blocks => "blocks_update".to_string(),
		}
	}
}

#[derive(Serialize, Deserialize)]
struct ListenEvent {
	table: String,
	action: String,
	data: serde_json::Value,
}

pub struct Builder<F>
where
	F: 'static
		+ Send
		+ Sync
		+ for<'a> Fn(Notif, &'a mut PgConnection) -> Pin<Box<dyn Future<Output = Result<()>> + Send + 'a>>,
{
	task: F,
	channels: Vec<Channel>,
	pg_url: String,
}

impl<F> Builder<F>
where
	F: 'static
		+ Send
		+ Sync
		+ for<'a> Fn(Notif, &'a mut PgConnection) -> Pin<Box<dyn Future<Output = Result<()>> + Send + 'a>>,
{
	pub fn new(url: &str, f: F) -> Self {
		Self { task: f, channels: Vec::new(), pg_url: url.to_string() }
	}

	pub fn listen_on(mut self, channel: Channel) -> Self {
		self.channels.push(channel);
		self
	}

	/// Spawns this listener which will work on its assigned tasks in the background
	pub async fn spawn(self) -> Result<Listener> {
		let (tx, rx) = flume::bounded(1);

		let mut listener = PgListener::connect(&self.pg_url).await?;
		let channels = self.channels.iter().map(String::from).collect::<Vec<String>>();
		listener.listen_all(channels.iter().map(|s| s.as_ref())).await?;
		let mut conn = PgConnection::connect(&self.pg_url).await.unwrap();

		let fut = async move {
			let mut listener = listener.into_stream();
			loop {
				let mut listen_fut = listener.next().fuse();
				// pin_mut!(listen_fut);

				futures::select! {
					notif = listen_fut => {
						match notif {
							Some(Ok(v)) => {
								let fut = self.handle_listen_event(v, &mut conn);
								fut.await;
							},
							Some(Err(e)) => {
								log::error!("{:?}", e);
							},
							None => {
								break;
							},
						}
					},
					r = rx.recv_async() => {
						match r {
							Ok(_) => break,
							Err(e) => {
								log::warn!("Ending due to: {:?}", e);
							}
						}
					},
					complete => break,
				};
			}
			// collect the rest of the results, before exiting, as long as the collection completes
			// in a reasonable amount of time
<<<<<<< HEAD
			let mut timeout = futures::FutureExt::fuse(smol::Timer::after(std::time::Duration::from_secs(1)));
			futures::select! {
				_ = timeout => {},
=======
			let timeout = smol::Timer::after(Duration::from_secs(1));
			futures::select! {
				_ = FutureExt::fuse(timeout) => {},
>>>>>>> 217711ac
				notifs = listener.collect::<Vec<_>>().fuse() => {
					for msg in notifs {
						self.handle_listen_event(msg.unwrap(), &mut conn).await;
					}
				}
			}
		};

		smol::spawn(fut).detach();

		Ok(Listener { tx })
	}

	/// Handle a listen event from Postgres
	async fn handle_listen_event(&self, notif: PgNotification, conn: &mut PgConnection) {
		let payload: Notif = serde_json::from_str(notif.payload()).unwrap();
		(self.task)(payload, conn).await.unwrap();
	}
}

/// A Postgres listener which listens for events
/// on postgres channels using LISTEN/NOTIFY pattern
/// Dropping this will kill the listener,
pub struct Listener {
	// Shutdown signal
	tx: flume::Sender<()>,
}

impl Listener {
	pub fn builder<F>(pg_url: &str, f: F) -> Builder<F>
	where
		F: 'static
			+ Send
			+ Sync
			+ for<'a> Fn(Notif, &'a mut PgConnection) -> Pin<Box<dyn Future<Output = Result<()>> + Send + 'a>>,
	{
		Builder::new(pg_url, f)
	}

	#[allow(unused)]
	pub fn kill(&self) {
		let _ = self.tx.send(());
	}

	pub async fn kill_async(&self) {
		let _ = self.tx.send_async(()).await;
	}
}

#[cfg(test)]
mod tests {
	use super::*;
	use futures::{SinkExt, StreamExt};
	use sqlx::Connection;

	#[test]
	fn should_get_notifications() {
		crate::initialize();
		let _guard = crate::TestGuard::lock();
		smol::block_on(async move {
			let (tx, mut rx) = futures::channel::mpsc::channel(5);

			let _listener = Builder::new(&crate::DATABASE_URL, move |_, _| {
				let mut tx1 = tx.clone();
				async move {
					log::info!("Hello");
					tx1.send(()).await.unwrap();
					Ok(())
				}
				.boxed()
			})
			.listen_on(Channel::Blocks)
			.spawn()
			.await
			.unwrap();
			let mut conn = sqlx::PgConnection::connect(&crate::DATABASE_URL).await.expect("Connection dead");
			let json = serde_json::json!({
				"table": "blocks",
				"action": "INSERT",
				"id":  1337
			})
			.to_string();
			for _ in 0usize..5usize {
				sqlx::query("SELECT pg_notify('blocks_update', $1)")
					.bind(json.clone())
					.execute(&mut conn)
					.await
					.expect("Could not exec notify query");
				smol::Timer::after(Duration::from_millis(50)).await;
			}
			let mut counter: usize = 0;

			loop {
				let timeout = smol::Timer::after(Duration::from_millis(75));
				let mut timeout = FutureExt::fuse(timeout);
				futures::select!(
					_ = rx.next() => counter += 1,
					_ = timeout => break,
				)
			}

			assert_eq!(5, counter);
		});
	}

	#[test]
	fn should_deserialize_into_block() {
		let json = serde_json::json!({
			"table": "blocks",
			"action": "INSERT",
			"id":  1337
		});

		let notif: Notif = serde_json::from_value(json).unwrap();

		assert_eq!(Notif { table: Table::Blocks, action: Action::Insert, id: 1337 }, notif);
	}
}<|MERGE_RESOLUTION|>--- conflicted
+++ resolved
@@ -150,15 +150,9 @@
 			}
 			// collect the rest of the results, before exiting, as long as the collection completes
 			// in a reasonable amount of time
-<<<<<<< HEAD
-			let mut timeout = futures::FutureExt::fuse(smol::Timer::after(std::time::Duration::from_secs(1)));
-			futures::select! {
-				_ = timeout => {},
-=======
 			let timeout = smol::Timer::after(Duration::from_secs(1));
 			futures::select! {
 				_ = FutureExt::fuse(timeout) => {},
->>>>>>> 217711ac
 				notifs = listener.collect::<Vec<_>>().fuse() => {
 					for msg in notifs {
 						self.handle_listen_event(msg.unwrap(), &mut conn).await;
