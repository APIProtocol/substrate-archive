--- conflicted
+++ resolved
@@ -25,19 +25,11 @@
 mod tasks;
 mod traits;
 
-<<<<<<< HEAD
-pub use actors::System;
-pub use archive::{Builder as ArchiveBuilder, TracingConfig};
-pub use database::queries;
-pub use migrations::MigrationConfig;
-pub use traits::Archive;
-=======
 pub use self::actors::System;
 pub use self::archive::Builder as ArchiveBuilder;
 pub use self::database::queries;
 pub use self::migrations::MigrationConfig;
 pub use self::traits::Archive;
->>>>>>> 0011351d
 
 #[cfg(feature = "logging")]
 pub use substrate_archive_common::util::init_logger;
