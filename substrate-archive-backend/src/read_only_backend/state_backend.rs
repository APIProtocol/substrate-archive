--- conflicted
+++ resolved
@@ -121,19 +121,12 @@
 		self.state.next_child_storage_key(child_info, key)
 	}
 
-<<<<<<< HEAD
-=======
 	fn apply_to_child_keys_while<F: FnMut(&[u8]) -> bool>(&self, child_info: &ChildInfo, f: F) {
 		self.state.apply_to_child_keys_while(child_info, f)
 	}
 
->>>>>>> 217711ac
 	fn for_keys_with_prefix<F: FnMut(&[u8])>(&self, prefix: &[u8], f: F) {
 		self.state.for_keys_with_prefix(prefix, f)
-	}
-
-	fn apply_to_child_keys_while<F: FnMut(&[u8]) -> bool>(&self, child_info: &ChildInfo, f: F) {
-		self.state.apply_to_child_keys_while(child_info, f)
 	}
 
 	fn for_key_values_with_prefix<F: FnMut(&[u8], &[u8])>(&self, prefix: &[u8], f: F) {
