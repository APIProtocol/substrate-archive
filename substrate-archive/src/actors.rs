--- conflicted
+++ resolved
@@ -19,45 +19,29 @@
 mod actor_pool;
 mod workers;
 
-<<<<<<< HEAD
 pub use self::actor_pool::ActorPool;
 use self::workers::GetState;
 pub use self::workers::{BlocksIndexer, DatabaseActor, EventMessage, StorageAggregator, Traces};
-use super::{
-	database::{queries, Channel, Listener},
-	sql_block_builder::BlockBuilder as SqlBlockBuilder,
-	tasks::Environment,
-	traits::Archive,
-};
-=======
-use std::marker::PhantomData;
-use std::panic::AssertUnwindSafe;
-use std::sync::Arc;
-
->>>>>>> c56fad7f
-use coil::Job as _;
-use futures::{future::BoxFuture, FutureExt};
-use hashbrown::HashSet;
-use serde::de::DeserializeOwned;
-use xtra::{prelude::*, spawn::Smol, Disconnected};
-
-use sc_client_api::backend;
-use sp_api::{ApiExt, ConstructRuntimeApi};
-use sp_block_builder::BlockBuilder as BlockBuilderApi;
-use sp_runtime::traits::{Block as BlockT, Header as _, NumberFor};
-
-use substrate_archive_backend::{ApiAccess, Meta, ReadOnlyBackend};
-use substrate_archive_common::{types::Die, ReadOnlyDB, Result};
-
-pub use self::actor_pool::ActorPool;
-use self::workers::GetState;
-pub use self::workers::{BlocksIndexer, DatabaseActor, StorageAggregator};
 use crate::{
 	database::{queries, Channel, Listener},
 	sql_block_builder::SqlBlockBuilder,
 	tasks::Environment,
 	traits::Archive,
 };
+use coil::Job as _;
+use futures::{future::BoxFuture, FutureExt};
+use hashbrown::HashSet;
+use sc_client_api::backend;
+use serde::de::DeserializeOwned;
+use sp_api::{ApiExt, ConstructRuntimeApi};
+use sp_block_builder::BlockBuilder as BlockBuilderApi;
+use sp_runtime::traits::{Block as BlockT, Header as _, NumberFor};
+use std::marker::PhantomData;
+use std::panic::AssertUnwindSafe;
+use std::sync::Arc;
+use substrate_archive_backend::{ApiAccess, Meta, ReadOnlyBackend};
+use substrate_archive_common::{types::Die, ReadOnlyDB, Result};
+use xtra::{prelude::*, spawn::Smol, Disconnected};
 
 // TODO: Split this up into two objects
 // System should be a factory that produces objects that should be spawned
@@ -162,7 +146,7 @@
 		+ 'static,
 	C: ApiAccess<B, ReadOnlyBackend<B, D>, R> + 'static,
 	NumberFor<B>: Into<u32> + From<u32> + Unpin,
-	B::Hash: From<primitive_types::H256> + Unpin,
+	B::Hash: Unpin,
 	B::Header: serde::de::DeserializeOwned,
 {
 	// TODO: Return a reference to the Db pool.
@@ -200,24 +184,16 @@
 		let handle = jod_thread::spawn(move || {
 			// block until we receive the message to start
 			let _ = rx_start.recv();
-<<<<<<< HEAD
-			smol::run(Self::main_loop(conf, rx_kill, client))?;
-=======
-			smol::block_on(Self::main_loop(ctx, rx_kill, client))?;
->>>>>>> c56fad7f
+
+			smol::block_on(Self::main_loop(conf, rx_kill, client))?;
 			Ok(())
 		});
 
 		(tx_start, tx_kill, handle)
 	}
 
-<<<<<<< HEAD
-	async fn main_loop(conf: SystemConfig<B, D>, mut rx: flume::Receiver<()>, client: Arc<C>) -> Result<()> {
+	async fn main_loop(conf: SystemConfig<B, D>, rx: flume::Receiver<()>, client: Arc<C>) -> Result<()> {
 		let actors = Self::spawn_actors(conf.clone()).await?;
-=======
-	async fn main_loop(ctx: ActorContext<B, D>, rx: flume::Receiver<()>, client: Arc<C>) -> Result<()> {
-		let actors = Self::spawn_actors(ctx.clone()).await?;
->>>>>>> c56fad7f
 		let pool = actors.db_pool.send(GetState::Pool.into()).await?.await?.pool();
 		let listener = Self::init_listeners(conf.pg_url()).await?;
 		let mut conn = pool.acquire().await?;
@@ -247,29 +223,21 @@
 		Ok(())
 	}
 
-<<<<<<< HEAD
 	async fn spawn_actors(conf: SystemConfig<B, D>) -> Result<Actors<B, D>> {
 		let db = workers::DatabaseActor::<B>::new(conf.pg_url().into()).await?;
-		let db_pool = actor_pool::ActorPool::new(db, 8).spawn();
-		let storage = workers::StorageAggregator::new(db_pool.clone()).spawn();
-		let metadata = workers::Metadata::new(db_pool.clone(), conf.meta().clone()).await?.spawn();
-		let blocks = workers::BlocksIndexer::new(conf.clone(), db_pool.clone(), metadata.clone()).spawn();
-		// TODO: Add blacklist config option
-		let tracing = conf.tracing_targets.map(|t| workers::TracingActor::new(t, db_pool.clone()).spawn());
-		Ok(Actors { storage, blocks, metadata, db_pool, tracing })
-=======
-	async fn spawn_actors(ctx: ActorContext<B, D>) -> Result<Actors<B, D>> {
-		let db = workers::DatabaseActor::<B>::new(ctx.pg_url().into()).await?;
 		let db_pool = actor_pool::ActorPool::new(db, 8).create(None).spawn(&mut Smol::Global);
 		let storage = workers::StorageAggregator::new(db_pool.clone()).create(None).spawn(&mut Smol::Global);
-		let metadata = workers::MetadataActor::new(db_pool.clone(), ctx.meta().clone())
+		let metadata = workers::MetadataActor::new(db_pool.clone(), conf.meta().clone())
 			.await?
 			.create(None)
 			.spawn(&mut Smol::Global);
 		let blocks =
-			workers::BlocksIndexer::new(ctx, db_pool.clone(), metadata.clone()).create(None).spawn(&mut Smol::Global);
-		Ok(Actors { storage, blocks, metadata, db_pool })
->>>>>>> c56fad7f
+			workers::BlocksIndexer::new(&conf, db_pool.clone(), metadata.clone()).create(None).spawn(&mut Smol::Global);
+		let tracing = conf
+			.tracing_targets
+			.map(|t| workers::TracingActor::new(t, db_pool.clone()).create(None).spawn(&mut Smol::Global));
+
+		Ok(Actors { storage, blocks, metadata, db_pool, tracing })
 	}
 
 	async fn kill_actors(actors: Actors<B, D>) -> Result<()> {
@@ -279,14 +247,10 @@
 			Box::pin(actors.metadata.send(Die)),
 		];
 		futures::future::join_all(fut).await;
-<<<<<<< HEAD
 		if let Some(tracing) = actors.tracing {
-			tracing.send(msg::Die).await??;
+			tracing.send(Die).await??;
 		}
-		let _ = actors.db_pool.send(msg::Die.into()).await?.await;
-=======
 		let _ = actors.db_pool.send(Die.into()).await?.await;
->>>>>>> c56fad7f
 		Ok(())
 	}
 
@@ -350,7 +314,7 @@
 		+ 'static,
 	C: ApiAccess<B, ReadOnlyBackend<B, D>, R> + 'static,
 	NumberFor<B>: Into<u32> + From<u32> + Unpin,
-	B::Hash: From<primitive_types::H256> + Unpin,
+	B::Hash: Unpin,
 	B::Header: serde::de::DeserializeOwned,
 {
 	fn drive(&mut self) -> Result<()> {
