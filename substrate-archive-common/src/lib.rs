--- conflicted
+++ resolved
@@ -19,11 +19,6 @@
 pub mod models;
 pub mod types;
 pub mod util;
-<<<<<<< HEAD
-pub use database::{KeyValuePair, ReadOnlyDB, NUM_COLUMNS};
-pub use error::{Error, Result, TracingError};
-=======
 
 pub use self::database::{KeyValuePair, ReadOnlyDB, NUM_COLUMNS};
-pub use self::error::{ArchiveError, Result};
->>>>>>> c56fad7f
+pub use self::error::{ArchiveError, Result, TracingError};