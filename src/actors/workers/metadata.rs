--- conflicted
+++ resolved
@@ -24,7 +24,7 @@
 use itertools::Itertools;
 use sp_runtime::{
     generic::BlockId,
-    traits::{Block as BlockT, Header as _, NumberFor},
+    traits::{Block as BlockT, NumberFor},
 };
 use xtra::prelude::*;
 
@@ -68,19 +68,6 @@
         Ok(())
     }
 
-<<<<<<< HEAD
-=======
-    async fn block_handler(&mut self, blk: Block<B>) -> Result<()>
-    where
-        NumberFor<B>: Into<u32>,
-    {
-        let hash = blk.inner.block.header().hash();
-        self.meta_checker(blk.spec, hash).await?;
-        self.addr.send(blk.into()).await?.await;
-        Ok(())
-    }
-
->>>>>>> c766f438
     async fn batch_block_handler(&mut self, blks: BatchBlock<B>) -> Result<()>
     where
         NumberFor<B>: Into<u32>,
